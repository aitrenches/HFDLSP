from datasets import load_dataset
from neomodel import db
<<<<<<< HEAD
from .models import (
    TreeOfKnowledgeDataset,
    HotpotQADataset,
    WikipediaDataset,
    ProgrammingBooksLLMADataset,
)
=======
from .models import TreeOfKnowledgeDataset, HotpotQADataset, WikipediaDataset, TimeQA
>>>>>>> 9bc6296f


def fetch_huggingface_dataset(dataset_id):
    if dataset_id == "wikipedia":
        return load_dataset("wikimedia/wikipedia", "20231101.en", split="train")

    if dataset_id == "fblgit/tree-of-knowledge":
        return load_dataset(dataset_id, split="train")

    if dataset_id == "hotpot_qa":
        return load_dataset(dataset_id, "distractor", split="train")

<<<<<<< HEAD
    if dataset_id == "open-phi/programming-books-llama":
        return load_dataset(dataset_id, split="train")
=======
    if dataset_id == "time_qa":
        return load_dataset("hugosousa/TimeQA", split="train")
>>>>>>> 9bc6296f


def insert_dataset_into_neo4j(dataset_id, dataset):
    if dataset_id == "wikipedia":
        with db.transaction:
            for data in dataset:
                WikipediaDataset.create(data)

    if dataset_id == "fblgit/tree-of-knowledge":
        with db.transaction:
            for data in dataset:
                TreeOfKnowledgeDataset.create(data)

    if dataset_id == "hotpot_qa":
        with db.transaction:
            for data in dataset:
                HotpotQADataset.create(data)

<<<<<<< HEAD
    if dataset_id == "open-phi/programming-books-llama":
        with db.transaction:
            for data in dataset:
                ProgrammingBooksLLMADataset.create(data)
=======
    if dataset_id == "time_qa":
        with db.transaction:
            for data in dataset:
                TimeQA.create(data)
>>>>>>> 9bc6296f
<|MERGE_RESOLUTION|>--- conflicted
+++ resolved
@@ -1,15 +1,12 @@
 from datasets import load_dataset
 from neomodel import db
-<<<<<<< HEAD
 from .models import (
     TreeOfKnowledgeDataset,
     HotpotQADataset,
     WikipediaDataset,
+    TimeQA,
     ProgrammingBooksLLMADataset,
 )
-=======
-from .models import TreeOfKnowledgeDataset, HotpotQADataset, WikipediaDataset, TimeQA
->>>>>>> 9bc6296f
 
 
 def fetch_huggingface_dataset(dataset_id):
@@ -22,13 +19,11 @@
     if dataset_id == "hotpot_qa":
         return load_dataset(dataset_id, "distractor", split="train")
 
-<<<<<<< HEAD
     if dataset_id == "open-phi/programming-books-llama":
         return load_dataset(dataset_id, split="train")
-=======
+
     if dataset_id == "time_qa":
         return load_dataset("hugosousa/TimeQA", split="train")
->>>>>>> 9bc6296f
 
 
 def insert_dataset_into_neo4j(dataset_id, dataset):
@@ -47,14 +42,12 @@
             for data in dataset:
                 HotpotQADataset.create(data)
 
-<<<<<<< HEAD
     if dataset_id == "open-phi/programming-books-llama":
         with db.transaction:
             for data in dataset:
                 ProgrammingBooksLLMADataset.create(data)
-=======
+
     if dataset_id == "time_qa":
         with db.transaction:
             for data in dataset:
-                TimeQA.create(data)
->>>>>>> 9bc6296f
+                TimeQA.create(data)